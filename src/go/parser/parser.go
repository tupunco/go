// Copyright 2009 The Go Authors. All rights reserved.
// Use of this source code is governed by a BSD-style
// license that can be found in the LICENSE file.

// Package parser implements a parser for Go source files. Input may be
// provided in a variety of forms (see the various Parse* functions); the
// output is an abstract syntax tree (AST) representing the Go source. The
// parser is invoked through one of the Parse* functions.
//
// The parser accepts a larger language than is syntactically permitted by
// the Go spec, for simplicity, and for improved robustness in the presence
// of syntax errors. For instance, in method declarations, the receiver is
// treated like an ordinary parameter list and thus may contain multiple
// entries where the spec permits exactly one. Consequently, the corresponding
// field in the AST (ast.FuncDecl.Recv) field is not restricted to one entry.
//
package parser

import (
	"fmt"
	"go/ast"
	"go/scanner"
	"go/token"
	"strconv"
	"strings"
	"unicode"
)

const methodTParamsOk = true

// The parser structure holds the parser's internal state.
type parser struct {
	file    *token.File
	errors  scanner.ErrorList
	scanner scanner.Scanner

	// Tracing/debugging
	mode   Mode // parsing mode
	trace  bool // == (mode & Trace != 0)
	indent int  // indentation used for tracing output

	// Comments
	comments    []*ast.CommentGroup
	leadComment *ast.CommentGroup // last lead comment
	lineComment *ast.CommentGroup // last line comment

	// Next token
	pos token.Pos   // token position
	tok token.Token // one token look-ahead
	lit string      // token literal

	// Error recovery
	// (used to limit the number of calls to parser.advance
	// w/o making scanning progress - avoids potential endless
	// loops across multiple parser functions during error recovery)
	syncPos token.Pos // last synchronization position
	syncCnt int       // number of parser.advance calls without progress

	// Non-syntactic parser control
	exprLev int  // < 0: in control clause, >= 0: in expression
	inRhs   bool // if set, the parser is parsing a rhs expression

	// Ordinary identifier scopes
	pkgScope   *ast.Scope        // pkgScope.Outer == nil
	topScope   *ast.Scope        // top-most scope; may be pkgScope
	unresolved []*ast.Ident      // unresolved identifiers
	imports    []*ast.ImportSpec // list of imports

	// Label scopes
	// (maintained by open/close LabelScope)
	labelScope  *ast.Scope     // label scope for current function
	targetStack [][]*ast.Ident // stack of unresolved labels
}

func (p *parser) init(fset *token.FileSet, filename string, src []byte, mode Mode) {
	p.file = fset.AddFile(filename, -1, len(src))
	var m scanner.Mode
	if mode&ParseComments != 0 {
		m = scanner.ScanComments
	}
	eh := func(pos token.Position, msg string) { p.errors.Add(pos, msg) }
	p.scanner.Init(p.file, src, eh, m)

	p.mode = mode
	p.trace = mode&Trace != 0 // for convenience (p.trace is used frequently)

	p.next()
}

// ----------------------------------------------------------------------------
// Scoping support

func (p *parser) openScope() {
	p.topScope = ast.NewScope(p.topScope)
}

func (p *parser) closeScope() {
	p.topScope = p.topScope.Outer
}

func (p *parser) openLabelScope() {
	p.labelScope = ast.NewScope(p.labelScope)
	p.targetStack = append(p.targetStack, nil)
}

func (p *parser) closeLabelScope() {
	// resolve labels
	n := len(p.targetStack) - 1
	scope := p.labelScope
	for _, ident := range p.targetStack[n] {
		ident.Obj = scope.Lookup(ident.Name)
		if ident.Obj == nil && p.mode&DeclarationErrors != 0 {
			p.error(ident.Pos(), fmt.Sprintf("label %s undefined", ident.Name))
		}
	}
	// pop label scope
	p.targetStack = p.targetStack[0:n]
	p.labelScope = p.labelScope.Outer
}

func (p *parser) declare(decl, data interface{}, scope *ast.Scope, kind ast.ObjKind, idents ...*ast.Ident) {
	for _, ident := range idents {
		assert(ident.Obj == nil, "identifier already declared or resolved")
		obj := ast.NewObj(kind, ident.Name)
		// remember the corresponding declaration for redeclaration
		// errors and global variable resolution/typechecking phase
		obj.Decl = decl
		obj.Data = data
		ident.Obj = obj
		if ident.Name != "_" {
			if alt := scope.Insert(obj); alt != nil && p.mode&DeclarationErrors != 0 {
				prevDecl := ""
				if pos := alt.Pos(); pos.IsValid() {
					prevDecl = fmt.Sprintf("\n\tprevious declaration at %s", p.file.Position(pos))
				}
				p.error(ident.Pos(), fmt.Sprintf("%s redeclared in this block%s", ident.Name, prevDecl))
			}
		}
	}
}

func (p *parser) shortVarDecl(decl *ast.AssignStmt, list []ast.Expr) {
	// Go spec: A short variable declaration may redeclare variables
	// provided they were originally declared in the same block with
	// the same type, and at least one of the non-blank variables is new.
	n := 0 // number of new variables
	for _, x := range list {
		if ident, isIdent := x.(*ast.Ident); isIdent {
			assert(ident.Obj == nil, "identifier already declared or resolved")
			obj := ast.NewObj(ast.Var, ident.Name)
			// remember corresponding assignment for other tools
			obj.Decl = decl
			ident.Obj = obj
			if ident.Name != "_" {
				if alt := p.topScope.Insert(obj); alt != nil {
					ident.Obj = alt // redeclaration
				} else {
					n++ // new declaration
				}
			}
		} else {
			p.errorExpected(x.Pos(), "identifier on left side of :=")
		}
	}
	if n == 0 && p.mode&DeclarationErrors != 0 {
		p.error(list[0].Pos(), "no new variables on left side of :=")
	}
}

// The unresolved object is a sentinel to mark identifiers that have been added
// to the list of unresolved identifiers. The sentinel is only used for verifying
// internal consistency.
var unresolved = new(ast.Object)

// If x is an identifier, tryResolve attempts to resolve x by looking up
// the object it denotes. If no object is found and collectUnresolved is
// set, x is marked as unresolved and collected in the list of unresolved
// identifiers.
//
func (p *parser) tryResolve(x ast.Expr, collectUnresolved bool) {
	// nothing to do if x is not an identifier or the blank identifier
	ident, _ := x.(*ast.Ident)
	if ident == nil {
		return
	}
	assert(ident.Obj == nil, fmt.Sprintf("identifier %s already declared or resolved", ident.Name))
	if ident.Name == "_" {
		return
	}
	// try to resolve the identifier
	for s := p.topScope; s != nil; s = s.Outer {
		if obj := s.Lookup(ident.Name); obj != nil {
			ident.Obj = obj
			return
		}
	}
	// all local scopes are known, so any unresolved identifier
	// must be found either in the file scope, package scope
	// (perhaps in another file), or universe scope --- collect
	// them so that they can be resolved later
	if collectUnresolved {
		ident.Obj = unresolved
		p.unresolved = append(p.unresolved, ident)
	}
}

func (p *parser) resolve(x ast.Expr) {
	p.tryResolve(x, true)
}

// ----------------------------------------------------------------------------
// Parsing support

func (p *parser) printTrace(a ...interface{}) {
	const dots = ". . . . . . . . . . . . . . . . . . . . . . . . . . . . . . . . "
	const n = len(dots)
	pos := p.file.Position(p.pos)
	fmt.Printf("%5d:%3d: ", pos.Line, pos.Column)
	i := 2 * p.indent
	for i > n {
		fmt.Print(dots)
		i -= n
	}
	// i <= n
	fmt.Print(dots[0:i])
	fmt.Println(a...)
}

func trace(p *parser, msg string) *parser {
	p.printTrace(msg, "(")
	p.indent++
	return p
}

// Usage pattern: defer un(trace(p, "..."))
func un(p *parser) {
	p.indent--
	p.printTrace(")")
}

// Advance to the next token.
func (p *parser) next0() {
	// Because of one-token look-ahead, print the previous token
	// when tracing as it provides a more readable output. The
	// very first token (!p.pos.IsValid()) is not initialized
	// (it is token.ILLEGAL), so don't print it .
	if p.trace && p.pos.IsValid() {
		s := p.tok.String()
		switch {
		case p.tok.IsLiteral():
			p.printTrace(s, p.lit)
		case p.tok.IsOperator(), p.tok.IsKeyword():
			p.printTrace("\"" + s + "\"")
		default:
			p.printTrace(s)
		}
	}

	p.pos, p.tok, p.lit = p.scanner.Scan()
}

// Consume a comment and return it and the line on which it ends.
func (p *parser) consumeComment() (comment *ast.Comment, endline int) {
	// /*-style comments may end on a different line than where they start.
	// Scan the comment for '\n' chars and adjust endline accordingly.
	endline = p.file.Line(p.pos)
	if p.lit[1] == '*' {
		// don't use range here - no need to decode Unicode code points
		for i := 0; i < len(p.lit); i++ {
			if p.lit[i] == '\n' {
				endline++
			}
		}
	}

	comment = &ast.Comment{Slash: p.pos, Text: p.lit}
	p.next0()

	return
}

// Consume a group of adjacent comments, add it to the parser's
// comments list, and return it together with the line at which
// the last comment in the group ends. A non-comment token or n
// empty lines terminate a comment group.
//
func (p *parser) consumeCommentGroup(n int) (comments *ast.CommentGroup, endline int) {
	var list []*ast.Comment
	endline = p.file.Line(p.pos)
	for p.tok == token.COMMENT && p.file.Line(p.pos) <= endline+n {
		var comment *ast.Comment
		comment, endline = p.consumeComment()
		list = append(list, comment)
	}

	// add comment group to the comments list
	comments = &ast.CommentGroup{List: list}
	p.comments = append(p.comments, comments)

	return
}

// Advance to the next non-comment token. In the process, collect
// any comment groups encountered, and remember the last lead and
// line comments.
//
// A lead comment is a comment group that starts and ends in a
// line without any other tokens and that is followed by a non-comment
// token on the line immediately after the comment group.
//
// A line comment is a comment group that follows a non-comment
// token on the same line, and that has no tokens after it on the line
// where it ends.
//
// Lead and line comments may be considered documentation that is
// stored in the AST.
//
func (p *parser) next() {
	p.leadComment = nil
	p.lineComment = nil
	prev := p.pos
	p.next0()

	if p.tok == token.COMMENT {
		var comment *ast.CommentGroup
		var endline int

		if p.file.Line(p.pos) == p.file.Line(prev) {
			// The comment is on same line as the previous token; it
			// cannot be a lead comment but may be a line comment.
			comment, endline = p.consumeCommentGroup(0)
			if p.file.Line(p.pos) != endline || p.tok == token.EOF {
				// The next token is on a different line, thus
				// the last comment group is a line comment.
				p.lineComment = comment
			}
		}

		// consume successor comments, if any
		endline = -1
		for p.tok == token.COMMENT {
			comment, endline = p.consumeCommentGroup(1)
		}

		if endline+1 == p.file.Line(p.pos) {
			// The next token is following on the line immediately after the
			// comment group, thus the last comment group is a lead comment.
			p.leadComment = comment
		}
	}
}

// A bailout panic is raised to indicate early termination.
type bailout struct{}

func (p *parser) error(pos token.Pos, msg string) {
	if p.trace {
		defer un(trace(p, "error: "+msg))
	}

	epos := p.file.Position(pos)

	// If AllErrors is not set, discard errors reported on the same line
	// as the last recorded error and stop parsing if there are more than
	// 10 errors.
	if p.mode&AllErrors == 0 {
		n := len(p.errors)
		if n > 0 && p.errors[n-1].Pos.Line == epos.Line {
			return // discard - likely a spurious error
		}
		if n > 10 {
			panic(bailout{})
		}
	}

	p.errors.Add(epos, msg)
}

func (p *parser) errorExpected(pos token.Pos, msg string) {
	msg = "expected " + msg
	if pos == p.pos {
		// the error happened at the current position;
		// make the error message more specific
		switch {
		case p.tok == token.SEMICOLON && p.lit == "\n":
			msg += ", found newline"
		case p.tok.IsLiteral():
			// print 123 rather than 'INT', etc.
			msg += ", found " + p.lit
		default:
			msg += ", found '" + p.tok.String() + "'"
		}
	}
	p.error(pos, msg)
}

func (p *parser) expect(tok token.Token) token.Pos {
	pos := p.pos
	if p.tok != tok {
		p.errorExpected(pos, "'"+tok.String()+"'")
	}
	p.next() // make progress
	return pos
}

// expect2 is like expect, but it returns an invalid position
// if the expected token is not found.
func (p *parser) expect2(tok token.Token) (pos token.Pos) {
	if p.tok == tok {
		pos = p.pos
	} else {
		p.errorExpected(p.pos, "'"+tok.String()+"'")
	}
	p.next() // make progress
	return
}

// expectClosing is like expect but provides a better error message
// for the common case of a missing comma before a newline.
//
func (p *parser) expectClosing(tok token.Token, context string) token.Pos {
	if p.tok != tok && p.tok == token.SEMICOLON && p.lit == "\n" {
		p.error(p.pos, "missing ',' before newline in "+context)
		p.next()
	}
	return p.expect(tok)
}

func (p *parser) expectSemi() {
	// semicolon is optional before a closing ')' or '}'
	if p.tok != token.RPAREN && p.tok != token.RBRACE {
		switch p.tok {
		case token.COMMA:
			// permit a ',' instead of a ';' but complain
			p.errorExpected(p.pos, "';'")
			fallthrough
		case token.SEMICOLON:
			p.next()
		default:
			p.errorExpected(p.pos, "';'")
			p.advance(stmtStart)
		}
	}
}

func (p *parser) expectSemi2() {
	// semicolon is optional before a closing ')' or '}'
	if !(p.tok == token.RPAREN || p.tok == token.GTR) && p.tok != token.RBRACE {
		switch p.tok {
		case token.COMMA:
			// permit a ',' instead of a ';' but complain
			p.errorExpected(p.pos, "';'")
			fallthrough
		case token.SEMICOLON:
			// (it is token.ILLEGAL), so don't print it .
			p.next()
		default:
			if p.tok != token.IDENT { // GTR Scan not insertSemi
				p.errorExpected(p.pos, "';'")
				p.advance(stmtStart)
			}
		}
	}
}

func (p *parser) atComma(context string, follow token.Token) bool {
	if p.tok == token.COMMA {
		return true
	}
	if p.tok != follow {
		msg := "missing ','"
		if p.tok == token.SEMICOLON && p.lit == "\n" {
			msg += " before newline"
		}
		p.error(p.pos, msg+" in "+context)
		return true // "insert" comma and continue
	}
	return false
}

func assert(cond bool, msg string) {
	if !cond {
		panic("go/parser internal error: " + msg)
	}
}

// advance consumes tokens until the current token p.tok
// is in the 'to' set, or token.EOF. For error recovery.
func (p *parser) advance(to map[token.Token]bool) {
	for ; p.tok != token.EOF; p.next() {
		if to[p.tok] {
			// Return only if parser made some progress since last
			// sync or if it has not reached 10 advance calls without
			// progress. Otherwise consume at least one token to
			// avoid an endless parser loop (it is possible that
			// both parseOperand and parseStmt call advance and
			// correctly do not advance, thus the need for the
			// invocation limit p.syncCnt).
			if p.pos == p.syncPos && p.syncCnt < 10 {
				p.syncCnt++
				return
			}
			if p.pos > p.syncPos {
				p.syncPos = p.pos
				p.syncCnt = 0
				return
			}
			// Reaching here indicates a parser bug, likely an
			// incorrect token list in this function, but it only
			// leads to skipping of possibly correct code if a
			// previous error is present, and thus is preferred
			// over a non-terminating parse.
		}
	}
}

var stmtStart = map[token.Token]bool{
	token.BREAK:       true,
	token.CONST:       true,
	token.CONTINUE:    true,
	token.DEFER:       true,
	token.FALLTHROUGH: true,
	token.FOR:         true,
	token.GO:          true,
	token.GOTO:        true,
	token.IF:          true,
	token.RETURN:      true,
	token.SELECT:      true,
	token.SWITCH:      true,
	token.TYPE:        true,
	token.VAR:         true,
}

var declStart = map[token.Token]bool{
	token.CONST: true,
	token.TYPE:  true,
	token.VAR:   true,
}

var exprEnd = map[token.Token]bool{
	token.COMMA:     true,
	token.COLON:     true,
	token.SEMICOLON: true,
	token.RPAREN:    true,
	token.RBRACK:    true,
	token.RBRACE:    true,
}

var exprEnd2 = map[token.Token]bool{
	token.COMMA:     true,
	token.COLON:     true,
	token.SEMICOLON: true,
	token.RPAREN:    true,
	token.GTR:       true,
	token.RBRACK:    true,
	token.RBRACE:    true,
}

// safePos returns a valid file position for a given position: If pos
// is valid to begin with, safePos returns pos. If pos is out-of-range,
// safePos returns the EOF position.
//
// This is hack to work around "artificial" end positions in the AST which
// are computed by adding 1 to (presumably valid) token positions. If the
// token positions are invalid due to parse errors, the resulting end position
// may be past the file's EOF position, which would lead to panics if used
// later on.
//
func (p *parser) safePos(pos token.Pos) (res token.Pos) {
	defer func() {
		if recover() != nil {
			res = token.Pos(p.file.Base() + p.file.Size()) // EOF position
		}
	}()
	_ = p.file.Offset(pos) // trigger a panic if position is out-of-range
	return pos
}

// ----------------------------------------------------------------------------
// Identifiers

func (p *parser) parseIdent() *ast.Ident {
	pos := p.pos
	name := "_"
	if p.tok == token.IDENT {
		name = p.lit
		p.next()
	} else {
		p.expect(token.IDENT) // use expect() error handling
	}
	return &ast.Ident{NamePos: pos, Name: name}
}

func (p *parser) parseIdentList() (list []*ast.Ident) {
	if p.trace {
		defer un(trace(p, "IdentList"))
	}

	list = append(list, p.parseIdent())
	for p.tok == token.COMMA {
		p.next()
		list = append(list, p.parseIdent())
	}

	return
}

// ----------------------------------------------------------------------------
// Common productions

// If lhs is set, result list elements which are identifiers are not resolved.
func (p *parser) parseExprList(lhs bool) (list []ast.Expr) {
	if p.trace {
		defer un(trace(p, "ExpressionList"))
	}

	list = append(list, p.checkExpr(p.parseExpr(lhs)))
	for p.tok == token.COMMA {
		p.next()
		list = append(list, p.checkExpr(p.parseExpr(lhs)))
	}

	return
}

func (p *parser) parseLhsList() []ast.Expr {
	old := p.inRhs
	p.inRhs = false
	list := p.parseExprList(true)
	switch p.tok {
	case token.DEFINE:
		// lhs of a short variable declaration
		// but doesn't enter scope until later.
	case token.COLON:
		// lhs of a label declaration or a communication clause of a select
		// statement (parseLhsList is not called when parsing the case clause
		// of a switch statement):
		// - labels are declared by the caller of parseLhsList
		// - for communication clauses, if there is a stand-alone identifier
		//   followed by a colon, we have a syntax error; there is no need
		//   to resolve the identifier in that case
	default:
		// identifiers must be declared elsewhere
		for _, x := range list {
			p.resolve(x)
		}
	}
	p.inRhs = old
	return list
}

func (p *parser) parseRhsList() []ast.Expr {
	old := p.inRhs
	p.inRhs = true
	list := p.parseExprList(false)
	p.inRhs = old
	return list
}

// ----------------------------------------------------------------------------
// Types

func (p *parser) parseType(typeContext bool) ast.Expr {
	if p.trace {
		defer un(trace(p, "Type"))
	}

	typ := p.tryType(typeContext)

	if typ == nil {
		pos := p.pos
		p.errorExpected(pos, "type")
		p.advance(exprEnd)
		return &ast.BadExpr{From: pos, To: p.pos}
	}

	return typ
}

// If the result is an identifier, it is not resolved.
func (p *parser) parseTypeName(ident *ast.Ident) ast.Expr {
	if p.trace {
		defer un(trace(p, "TypeName"))
	}

	if ident == nil {
		ident = p.parseIdent()
		// don't resolve ident yet - it may be a parameter or field name
	}

	if p.tok == token.PERIOD {
		// ident is a package name
		p.next()
		p.resolve(ident)
		sel := p.parseIdent()
		return &ast.SelectorExpr{X: ident, Sel: sel}
	}

	return ident
}

func (p *parser) parseArrayLen() ast.Expr {
	if p.trace {
		defer un(trace(p, "ArrayLen"))
	}

	p.exprLev++
	var len ast.Expr
	// always permit ellipsis for more fault-tolerant parsing
	if p.tok == token.ELLIPSIS {
		len = &ast.Ellipsis{Ellipsis: p.pos}
		p.next()
	} else if p.tok != token.RBRACK {
		len = p.parseRhs()
	}
	p.exprLev--

	return len
}

func (p *parser) parseFieldDecl(scope *ast.Scope) *ast.Field {
	if p.trace {
		defer un(trace(p, "FieldDecl"))
	}

	doc := p.leadComment

	var names []*ast.Ident
	var typ ast.Expr
	if p.tok == token.IDENT {
		name := p.parseIdent()
		if p.tok == token.PERIOD || p.tok == token.STRING || p.tok == token.SEMICOLON || p.tok == token.RBRACE {
			// embedded type
			typ = name
			if p.tok == token.PERIOD {
				typ = p.parseTypeName(name)
				// A "(" indicates a type parameter (or a syntax error).
				if p.tok == token.LPAREN {
					typ = p.parseTypeInstance(typ)
				} else if p.tok == token.LSS {
					typ = p.parseTypeInstance2(typ)
				}
			} else {
				p.resolve(typ)
			}
		} else {
			// name1, name2, ... T
			names = []*ast.Ident{name}
			for p.tok == token.COMMA {
				p.next()
				names = append(names, p.parseIdent())
			}
			typ = p.parseType(true)
		}
	} else {
		// embedded, possibly parameterized type
		// (using the enclosing parentheses to distinguish it from a named field declaration)
		typ = p.parseType(true)
	}

	var tag *ast.BasicLit
	if p.tok == token.STRING {
		tag = &ast.BasicLit{ValuePos: p.pos, Kind: p.tok, Value: p.lit}
		p.next()
	}

	p.expectSemi2()

	field := &ast.Field{Doc: doc, Names: names, Type: typ, Tag: tag, Comment: p.lineComment}
	p.declare(field, nil, scope, ast.Var, names...)
	return field
}

func (p *parser) parseStructType() *ast.StructType {
	if p.trace {
		defer un(trace(p, "StructType"))
	}

	pos := p.expect(token.STRUCT)
	lbrace := p.expect(token.LBRACE)
	scope := ast.NewScope(nil) // struct scope
	var list []*ast.Field
	for p.tok == token.IDENT || p.tok == token.MUL || p.tok == token.LPAREN || p.tok == token.LSS {
		list = append(list, p.parseFieldDecl(scope))
	}
	rbrace := p.expect(token.RBRACE)

	return &ast.StructType{
		Struct: pos,
		Fields: &ast.FieldList{
			Opening: lbrace,
			List:    list,
			Closing: rbrace,
		},
	}
}

func (p *parser) parsePointerType(typeContext bool) *ast.StarExpr {
	if p.trace {
		defer un(trace(p, "PointerType"))
	}

	star := p.expect(token.MUL)
	base := p.parseType(typeContext)

	return &ast.StarExpr{Star: star, X: base}
}

func (p *parser) parseDotsType() *ast.Ellipsis {
	if p.trace {
		defer un(trace(p, "DotsType"))
	}

	pos := p.expect(token.ELLIPSIS)
	elt := p.parseType(true)

	return &ast.Ellipsis{Ellipsis: pos, Elt: elt}
}

type field struct {
	name *ast.Ident
	typ  ast.Expr
}

func (p *parser) parseParamDecl() (f field) {
	if p.trace {
		defer un(trace(p, "ParamDeclOrNil"))
	}

	switch p.tok {
	case token.IDENT:
		f.name = p.parseIdent()
		switch p.tok {
		case token.IDENT, token.MUL, token.ARROW, token.FUNC, token.LBRACK, token.CHAN, token.MAP, token.STRUCT, token.INTERFACE, token.LPAREN:
			// name type
			f.typ = p.parseType(true)

		case token.ELLIPSIS:
			// name ...type
			f.typ = p.parseDotsType()

		case token.PERIOD:
			// qualified.typename
			f.typ = p.parseTypeName(f.name)
			f.name = nil
		}

	case token.MUL, token.ARROW, token.FUNC, token.LBRACK, token.CHAN, token.MAP, token.STRUCT, token.INTERFACE, token.LPAREN:
		// type
		f.typ = p.parseType(true)

	case token.ELLIPSIS:
		// ...type
		// (always accepted)
		f.typ = p.parseDotsType()

	default:
		p.errorExpected(p.pos, ")")
		p.advance(exprEnd)
	}

	return
}

func (p *parser) parseTParamDecl() (f field) {
	if p.trace {
		defer un(trace(p, "TParamDeclOrNil"))
	}

	ptr := false
	if p.tok == token.MUL {
		ptr = true
		p.next()
	}

	f.name = p.parseIdent()
	if ptr {
		// encode pointer designation in the name
		f.name.Name = "*" + f.name.Name
	}

	switch p.tok {
	case token.IDENT:
		// type bound name
		f.typ = p.parseType(true)

	case token.INTERFACE, token.LPAREN, token.LSS:
		// type bound
		f.typ = p.parseType(true)
	}

	return
}

func (p *parser) parseParameterList(scope *ast.Scope, tparams bool) (params []*ast.Field) {
	if p.trace {
		defer un(trace(p, "ParameterList"))
	}

	pos := p.pos
	var list []field
	var named int // number of parameters that have an explicit name and type

	for (p.tok != token.RPAREN || (tparams && p.tok != token.GTR)) && p.tok != token.EOF {
		var par field
		if tparams {
			par = p.parseTParamDecl()
		} else {
			par = p.parseParamDecl()
		}
		if par.name != nil || par.typ != nil {
			list = append(list, par)
			if par.name != nil && par.typ != nil {
				named++
			}
		}

		if tparams && p.tok == token.GTR {
			if !p.atComma("parameter list", token.GTR) {
				break
			}
		} else {
			if !p.atComma("parameter list", token.RPAREN) {
				break
			}
		}

		p.next()
	}

	// TODO(gri) parameter distribution and conversion to []*ast.Field
	//           can be combined and made more efficient

	// distribute parameter types
	if named == 0 {
		// all unnamed => found names are type names
		for i := 0; i < len(list); i++ {
			par := &list[i]
			if typ := par.name; typ != nil {
				p.resolve(typ)
				par.typ = typ
				par.name = nil
			}
		}
	} else if named != len(list) {
		// some named => all must be named
		ok := true
		var typ ast.Expr
		for i := len(list) - 1; i >= 0; i-- {
			if par := &list[i]; par.typ != nil {
				typ = par.typ
				if par.name == nil {
					ok = false
					n := ast.NewIdent("_")
					n.NamePos = typ.Pos() // correct position
					par.name = n
				}
			} else if typ != nil {
				par.typ = typ
			} else {
				// par.typ == nil && typ == nil => we only have a par.name
				ok = false
				par.typ = &ast.BadExpr{From: par.name.Pos(), To: p.pos}
			}
		}
		if !ok {
			p.error(pos, "mixed named and unnamed function parameters")
		}
	}

	// convert list []*ast.Field
	if named == 0 {
		// parameter list consists of types only
		for _, par := range list {
			assert(par.typ != nil, "nil type in unnamed parameter list")
			params = append(params, &ast.Field{Type: par.typ})
		}
		return
	}

	// parameter list consists of named parameters with types
	var names []*ast.Ident
	var typ ast.Expr
	addParams := func() {
		assert(typ != nil, "nil type in named parameter list")
		field := &ast.Field{Names: names, Type: typ}
		// Go spec: The scope of an identifier denoting a function
		// parameter or result variable is the function body.
		p.declare(field, nil, scope, ast.Var, names...)
		params = append(params, field)
		names = nil
	}
	for _, par := range list {
		if par.typ != typ {
			if len(names) > 0 {
				addParams()
			}
			typ = par.typ
		}
		names = append(names, par.name)
	}
	if len(names) > 0 {
		addParams()
	}
	return
}

func (p *parser) parseTypeParams(scope *ast.Scope) *ast.FieldList {
	if p.trace {
		defer un(trace(p, "TypeParams"))
	}

	p.expect(token.TYPE)
	fields := p.parseParameterList(scope, true)
	// determine which form we have (list of type parameters with optional
	// type bound, or type parameters, all with interfaces as type bounds)
	for _, f := range fields {
		if len(f.Names) == 0 {
			assert(f.Type != nil, "expected non-nil type")
			f.Names = []*ast.Ident{f.Type.(*ast.Ident)}
			f.Type = nil
		}
	}

	return &ast.FieldList{List: fields}
}

func (p *parser) parseParameters(scope *ast.Scope, tparamsOk bool, context string) (tparams, params *ast.FieldList) {
	if p.trace {
		defer un(trace(p, "Parameters"))
	}

	// We always accept type parameters for robustness
	// and complain later if they are not permitted.

	// assume (type T)(params) syntax
	var lparen token.Pos
	lssTok := false
	if p.tok == token.LSS {
		lparen = p.expect(token.LSS)
		lssTok = true
	} else {
		lparen = p.expect(token.LPAREN)
	}

	if p.tok == token.TYPE {
		tparams = p.parseTypeParams(scope)
		var rparen token.Pos
		if lssTok {
			rparen = p.expect(token.GTR)
		} else {
			rparen = p.expect(token.RPAREN)
		}

		// fix parentheses positions
		tparams.Opening = lparen
		tparams.Closing = rparen

		lparen = p.expect(token.LPAREN)
	}

	if tparams != nil && !tparamsOk {
		p.error(tparams.Opening, context+" must have no type parameters")
		tparams = nil
	}

	var fields []*ast.Field
	if p.tok != token.RPAREN {
		fields = p.parseParameterList(scope, false)
	}

	rparen := p.expect(token.RPAREN)
	params = &ast.FieldList{Opening: lparen, List: fields, Closing: rparen}

	return
}

func (p *parser) parseResult(scope *ast.Scope, typeContext bool) *ast.FieldList {
	if p.trace {
		defer un(trace(p, "Result"))
	}

	if p.tok == token.LPAREN {
		_, results := p.parseParameters(scope, false, "result")
		return results
	}

	typ := p.tryType(typeContext)
	if typ != nil {
		list := make([]*ast.Field, 1)
		list[0] = &ast.Field{Type: typ}
		return &ast.FieldList{List: list}
	}

	return nil
}

func (p *parser) parseFuncType(typeContext bool) (*ast.FuncType, *ast.Scope) {
	if p.trace {
		defer un(trace(p, "FuncType"))
	}

	pos := p.expect(token.FUNC)
	scope := ast.NewScope(p.topScope) // function scope
	_, params := p.parseParameters(scope, false, "function type")
	results := p.parseResult(scope, typeContext)

	return &ast.FuncType{Func: pos, Params: params, Results: results}, scope
}

func (p *parser) parseMethodSpec(scope *ast.Scope) *ast.Field {
	if p.trace {
		defer un(trace(p, "MethodSpec"))
	}

	doc := p.leadComment
	var idents []*ast.Ident
	var typ ast.Expr
	if p.tok == token.IDENT {
		x := p.parseTypeName(nil)
		if ident, isIdent := x.(*ast.Ident); isIdent && p.tok == token.LPAREN {
			// method
			idents = []*ast.Ident{ident}
			scope := ast.NewScope(nil) // method scope
			tparams, params := p.parseParameters(scope, methodTParamsOk, "method")
			results := p.parseResult(scope, true)
			typ = &ast.FuncType{Func: token.NoPos, TParams: tparams, Params: params, Results: results}
		} else {
			// embedded interface
			typ = x
			p.resolve(typ)
		}
	} else {
		// embedded, possibly parameterized interface
		// (using enclosing parentheses to distinguish it from a method declaration)
		typ = p.parseType(true)
	}
	p.expectSemi() // call before accessing p.linecomment

	spec := &ast.Field{Doc: doc, Names: idents, Type: typ, Comment: p.lineComment}
	p.declare(spec, nil, scope, ast.Fun, idents...)

	return spec
}

func (p *parser) parseInterfaceType() *ast.InterfaceType {
	if p.trace {
		defer un(trace(p, "InterfaceType"))
	}

	pos := p.expect(token.INTERFACE)
	lbrace := p.expect(token.LBRACE)
	scope := ast.NewScope(nil) // interface scope
	var list []*ast.Field
L:
	for {
		switch p.tok {
		case token.IDENT, token.LPAREN:
			list = append(list, p.parseMethodSpec(scope))
		case token.TYPE:
			// all types in a type list share the same field name "type"
			// (since type is a keyword, a Go program cannot have that field name)
			name := []*ast.Ident{&ast.Ident{NamePos: p.pos, Name: "type"}}
			p.next()
			// add each type as a field named "type"
			for _, typ := range p.parseTypeList() {
				list = append(list, &ast.Field{Names: name, Type: typ})
			}
			p.expectSemi()
		default:
			break L
		}
	}
	rbrace := p.expect(token.RBRACE)

	return &ast.InterfaceType{
		Interface: pos,
		Methods: &ast.FieldList{
			Opening: lbrace,
			List:    list,
			Closing: rbrace,
		},
	}
}

func (p *parser) parseMapType(typeContext bool) *ast.MapType {
	if p.trace {
		defer un(trace(p, "MapType"))
	}

	pos := p.expect(token.MAP)
	p.expect(token.LBRACK)
	key := p.parseType(true)
	p.expect(token.RBRACK)
	value := p.parseType(typeContext)

	return &ast.MapType{Map: pos, Key: key, Value: value}
}

func (p *parser) parseChanType(typeContext bool) *ast.ChanType {
	if p.trace {
		defer un(trace(p, "ChanType"))
	}

	pos := p.pos
	dir := ast.SEND | ast.RECV
	var arrow token.Pos
	if p.tok == token.CHAN {
		p.next()
		if p.tok == token.ARROW {
			arrow = p.pos
			p.next()
			dir = ast.SEND
		}
	} else {
		arrow = p.expect(token.ARROW)
		p.expect(token.CHAN)
		dir = ast.RECV
	}
	value := p.parseType(typeContext)

	return &ast.ChanType{Begin: pos, Arrow: arrow, Dir: dir, Value: value}
}

func (p *parser) parseTypeInstance(typ ast.Expr) *ast.CallExpr {
	if p.trace {
		defer un(trace(p, "TypeInstantiation"))
	}

	lparen := p.expect(token.LPAREN)
	p.exprLev++
	var list []ast.Expr
	for p.tok != token.RPAREN && p.tok != token.EOF {
		list = append(list, p.parseType(true))
		if !p.atComma("type argument list", token.RPAREN) {
			break
		}
		p.next()
	}
	p.exprLev--
	rparen := p.expectClosing(token.RPAREN, "type argument list")

	return &ast.CallExpr{Fun: typ, Lparen: lparen, Args: list, Rparen: rparen}
}

func (p *parser) parseTypeInstance2(typ ast.Expr) *ast.CallExpr {
	if p.trace {
		defer un(trace(p, "TypeInstantiation2"))
	}

	lparen := p.expect(token.LSS)
	p.exprLev++
	var list []ast.Expr
	for p.tok != token.GTR && p.tok != token.EOF {
		list = append(list, p.parseType(true))
		if !p.atComma("type 2 argument list", token.GTR) {
			break
		}
		p.next()
	}
	p.exprLev--
	rparen := p.expectClosing(token.GTR, "type 2 argument list")

	return &ast.CallExpr{Fun: typ, Lparen: lparen, Args: list, Rparen: rparen}
}

// If the result is an identifier, it is not resolved.
// typeContext controls whether a trailing type parameter list (opening "(")
// following a type is consumed. We need this to disambiguate an expression
// such as []T(x) between the slice type [](T(x)) and the conversion ([]T)(x).
// In typeContext, []T(x) is parsed as a slice type; otherwise it is parsed
// as a conversion.
func (p *parser) tryIdentOrType(typeContext bool, depth bool) ast.Expr {
	switch p.tok {
	case token.IDENT:
		typ := p.parseTypeName(nil)
		if typeContext {
			if p.tok == token.LPAREN {
				typ = p.parseTypeInstance(typ)
			} else if p.tok == token.LSS {
				typ = p.parseTypeInstance2(typ)
			}
		}
		return typ
	case token.LBRACK:
		lbrack := p.expect(token.LBRACK)
		alen := p.parseArrayLen()
		p.expect(token.RBRACK)
		elt := p.parseType(typeContext)
		return &ast.ArrayType{Lbrack: lbrack, Len: alen, Elt: elt}
	case token.STRUCT:
		return p.parseStructType()
	case token.MUL:
		return p.parsePointerType(typeContext)
	case token.FUNC:
		typ, _ := p.parseFuncType(typeContext)
		return typ
	case token.INTERFACE:
		return p.parseInterfaceType()
	case token.MAP:
		return p.parseMapType(typeContext)
	case token.CHAN, token.ARROW:
		return p.parseChanType(typeContext)
	case token.LPAREN:
		lparen := p.pos
		p.next()
		typ := p.parseType(true)
		rparen := p.expect(token.RPAREN)
		return &ast.ParenExpr{Lparen: lparen, X: typ, Rparen: rparen}
		// case token.LSS:
		// 	lparen := p.pos
		// 	p.next()
		// 	typ := p.parseType(true)
		// 	rparen := p.expect(token.GTR)
		// 	return &ast.ParenExpr{Lparen: lparen, X: typ, Rparen: rparen}
	}

	// no type found
	return nil
}

func (p *parser) tryType(typeContext bool) ast.Expr {
	typ := p.tryIdentOrType(typeContext, true)
	if typ != nil {
		p.resolve(typ)
	}
	return typ
}

// ----------------------------------------------------------------------------
// Blocks

func (p *parser) parseStmtList() (list []ast.Stmt) {
	if p.trace {
		defer un(trace(p, "StatementList"))
	}

	for p.tok != token.CASE && p.tok != token.DEFAULT && p.tok != token.RBRACE && p.tok != token.EOF {
		list = append(list, p.parseStmt())
	}

	return
}

func (p *parser) parseBody(scope *ast.Scope) *ast.BlockStmt {
	if p.trace {
		defer un(trace(p, "Body"))
	}

	lbrace := p.expect(token.LBRACE)
	p.topScope = scope // open function scope
	p.openLabelScope()
	list := p.parseStmtList()
	p.closeLabelScope()
	p.closeScope()
	rbrace := p.expect2(token.RBRACE)

	return &ast.BlockStmt{Lbrace: lbrace, List: list, Rbrace: rbrace}
}

func (p *parser) parseBlockStmt() *ast.BlockStmt {
	if p.trace {
		defer un(trace(p, "BlockStmt"))
	}

	lbrace := p.expect(token.LBRACE)
	p.openScope()
	list := p.parseStmtList()
	p.closeScope()
	rbrace := p.expect2(token.RBRACE)

	return &ast.BlockStmt{Lbrace: lbrace, List: list, Rbrace: rbrace}
}

// ----------------------------------------------------------------------------
// Expressions

func (p *parser) parseFuncTypeOrLit() ast.Expr {
	if p.trace {
		defer un(trace(p, "FuncTypeOrLit"))
	}

	typ, scope := p.parseFuncType(false)
	if p.tok != token.LBRACE {
		// function type only
		return typ
	}

	p.exprLev++
	body := p.parseBody(scope)
	p.exprLev--

	return &ast.FuncLit{Type: typ, Body: body}
}

// parseOperand may return an expression or a raw type (incl. array
// types of the form [...]T. Callers must verify the result.
// If lhs is set and the result is an identifier, it is not resolved.
//
func (p *parser) parseOperand(lhs bool) ast.Expr {
	if p.trace {
		defer un(trace(p, "Operand"))
	}

	switch p.tok {
	case token.IDENT:
		x := p.parseIdent()
		if !lhs {
			p.resolve(x)
		}
		return x

	case token.INT, token.FLOAT, token.IMAG, token.CHAR, token.STRING:
		x := &ast.BasicLit{ValuePos: p.pos, Kind: p.tok, Value: p.lit}
		p.next()
		return x

	case token.LPAREN:
		lparen := p.pos
		p.next()
		p.exprLev++
		x := p.parseRhsOrType() // types may be parenthesized: (some type)
		p.exprLev--
		rparen := p.expect(token.RPAREN)
		return &ast.ParenExpr{Lparen: lparen, X: x, Rparen: rparen}

	case token.LSS:
		lparen := p.pos
		p.next()
		p.exprLev++
		x := p.parseRhsOrType() // types may be parenthesized: (some type)
		p.exprLev--
		rparen := p.expect(token.GTR)
		return &ast.ParenExpr{Lparen: lparen, X: x, Rparen: rparen}

	case token.FUNC:
		return p.parseFuncTypeOrLit()
	}

	if typ := p.tryIdentOrType(false, true); typ != nil { // do not consume trailing type parameters
		// could be type for composite literal or conversion
		_, isIdent := typ.(*ast.Ident)
		assert(!isIdent, "type cannot be identifier")
		return typ
	}

	// we have an error
	pos := p.pos
	p.errorExpected(pos, "operand")
	p.advance(stmtStart)
	return &ast.BadExpr{From: pos, To: p.pos}
}

func (p *parser) parseSelector(x ast.Expr) ast.Expr {
	if p.trace {
		defer un(trace(p, "Selector"))
	}

	sel := p.parseIdent()

	return &ast.SelectorExpr{X: x, Sel: sel}
}

func (p *parser) parseTypeAssertion(x ast.Expr) ast.Expr {
	if p.trace {
		defer un(trace(p, "TypeAssertion"))
	}

	lparen := p.expect(token.LPAREN)
	var typ ast.Expr
	if p.tok == token.TYPE {
		// type switch: typ == nil
		p.next()
	} else {
		typ = p.parseType(true)
	}
	rparen := p.expect(token.RPAREN)

	return &ast.TypeAssertExpr{X: x, Type: typ, Lparen: lparen, Rparen: rparen}
}

func (p *parser) parseIndexOrSlice(x ast.Expr) ast.Expr {
	if p.trace {
		defer un(trace(p, "IndexOrSlice"))
	}

	const N = 3 // change the 3 to 2 to disable 3-index slices
	lbrack := p.expect(token.LBRACK)
	p.exprLev++
	var index [N]ast.Expr
	var colons [N - 1]token.Pos
	if p.tok != token.COLON {
		index[0] = p.parseRhs()
	}
	ncolons := 0
	for p.tok == token.COLON && ncolons < len(colons) {
		colons[ncolons] = p.pos
		ncolons++
		p.next()
		if p.tok != token.COLON && p.tok != token.RBRACK && p.tok != token.EOF {
			index[ncolons] = p.parseRhs()
		}
	}
	p.exprLev--
	rbrack := p.expect(token.RBRACK)

	if ncolons > 0 {
		// slice expression
		slice3 := false
		if ncolons == 2 {
			slice3 = true
			// Check presence of 2nd and 3rd index here rather than during type-checking
			// to prevent erroneous programs from passing through gofmt (was issue 7305).
			if index[1] == nil {
				p.error(colons[0], "2nd index required in 3-index slice")
				index[1] = &ast.BadExpr{From: colons[0] + 1, To: colons[1]}
			}
			if index[2] == nil {
				p.error(colons[1], "3rd index required in 3-index slice")
				index[2] = &ast.BadExpr{From: colons[1] + 1, To: rbrack}
			}
		}
		return &ast.SliceExpr{X: x, Lbrack: lbrack, Low: index[0], High: index[1], Max: index[2], Slice3: slice3, Rbrack: rbrack}
	}

	return &ast.IndexExpr{X: x, Lbrack: lbrack, Index: index[0], Rbrack: rbrack}
}

func (p *parser) parseCallOrConversion(fun ast.Expr) *ast.CallExpr {
	if p.trace {
		defer un(trace(p, "CallOrConversion"))
	}

	lparen := p.expect(token.LPAREN)
	p.exprLev++
	var list []ast.Expr
	var ellipsis token.Pos
	for p.tok != token.RPAREN && p.tok != token.EOF && !ellipsis.IsValid() {
		list = append(list, p.parseRhsOrType()) // builtins may expect a type: make(some type, ...)
		if p.tok == token.ELLIPSIS {
			ellipsis = p.pos
			p.next()
		}
		if !p.atComma("argument list", token.RPAREN) {
			break
		}
		p.next()
	}
	p.exprLev--
	rparen := p.expectClosing(token.RPAREN, "argument list")

	return &ast.CallExpr{Fun: fun, Lparen: lparen, Args: list, Ellipsis: ellipsis, Rparen: rparen}
}

func (p *parser) parseCallOrConversion2(fun ast.Expr) *ast.CallExpr {
	if p.trace {
		defer un(trace(p, "CallOrConversion2"))
	}

	lparen := p.expect(token.LSS)
	p.exprLev++
	var list []ast.Expr
	var ellipsis token.Pos
	for p.tok != token.GTR && p.tok != token.EOF && !ellipsis.IsValid() {
		list = append(list, p.parseRhsOrType2()) // builtins may expect a type: make(some type, ...)
		if p.tok == token.ELLIPSIS {
			ellipsis = p.pos
			p.next()
		}
		if !p.atComma("argument list", token.GTR) {
			break
		}
		p.next()
	}
	p.exprLev--
	rparen := p.expectClosing(token.GTR, "argument list")

	return &ast.CallExpr{Fun: fun, Lparen: lparen, Args: list, Ellipsis: ellipsis, Rparen: rparen}
}

func (p *parser) parseValue(keyOk bool) ast.Expr {
	if p.trace {
		defer un(trace(p, "Element"))
	}

	if p.tok == token.LBRACE {
		return p.parseLiteralValue(nil)
	}

	// Because the parser doesn't know the composite literal type, it cannot
	// know if a key that's an identifier is a struct field name or a name
	// denoting a value. The former is not resolved by the parser or the
	// resolver.
	//
	// Instead, _try_ to resolve such a key if possible. If it resolves,
	// it a) has correctly resolved, or b) incorrectly resolved because
	// the key is a struct field with a name matching another identifier.
	// In the former case we are done, and in the latter case we don't
	// care because the type checker will do a separate field lookup.
	//
	// If the key does not resolve, it a) must be defined at the top
	// level in another file of the same package, the universe scope, or be
	// undeclared; or b) it is a struct field. In the former case, the type
	// checker can do a top-level lookup, and in the latter case it will do
	// a separate field lookup.
	x := p.checkExpr(p.parseExpr(keyOk))
	if keyOk {
		if p.tok == token.COLON {
			// Try to resolve the key but don't collect it
			// as unresolved identifier if it fails so that
			// we don't get (possibly false) errors about
			// undeclared names.
			p.tryResolve(x, false)
		} else {
			// not a key
			p.resolve(x)
		}
	}

	return x
}

func (p *parser) parseElement() ast.Expr {
	if p.trace {
		defer un(trace(p, "Element"))
	}

	x := p.parseValue(true)
	if p.tok == token.COLON {
		colon := p.pos
		p.next()
		x = &ast.KeyValueExpr{Key: x, Colon: colon, Value: p.parseValue(false)}
	}

	return x
}

func (p *parser) parseElementList() (list []ast.Expr) {
	if p.trace {
		defer un(trace(p, "ElementList"))
	}

	for p.tok != token.RBRACE && p.tok != token.EOF {
		list = append(list, p.parseElement())
		if !p.atComma("composite literal", token.RBRACE) {
			break
		}
		p.next()
	}

	return
}

func (p *parser) parseLiteralValue(typ ast.Expr) ast.Expr {
	if p.trace {
		defer un(trace(p, "LiteralValue"))
	}

	lbrace := p.expect(token.LBRACE)
	var elts []ast.Expr
	p.exprLev++
	if p.tok != token.RBRACE {
		elts = p.parseElementList()
	}
	p.exprLev--
	rbrace := p.expectClosing(token.RBRACE, "composite literal")
	return &ast.CompositeLit{Type: typ, Lbrace: lbrace, Elts: elts, Rbrace: rbrace}
}

// checkExpr checks that x is an expression (and not a type).
func (p *parser) checkExpr(x ast.Expr) ast.Expr {
	switch unparen(x).(type) {
	case *ast.BadExpr:
	case *ast.Ident:
	case *ast.BasicLit:
	case *ast.FuncLit:
	case *ast.CompositeLit:
	case *ast.ParenExpr:
		panic("unreachable")
	case *ast.SelectorExpr:
	case *ast.IndexExpr:
	case *ast.SliceExpr:
	case *ast.TypeAssertExpr:
		// If t.Type == nil we have a type assertion of the form
		// y.(type), which is only allowed in type switch expressions.
		// It's hard to exclude those but for the case where we are in
		// a type switch. Instead be lenient and test this in the type
		// checker.
	case *ast.CallExpr:
	case *ast.StarExpr:
	case *ast.UnaryExpr:
	case *ast.BinaryExpr:
	default:
		// all other nodes are not proper expressions
		p.errorExpected(x.Pos(), "expression")
		x = &ast.BadExpr{From: x.Pos(), To: p.safePos(x.End())}
	}
	return x
}

// isTypeName reports whether x is a (qualified) TypeName.
func isTypeName(x ast.Expr) bool {
	switch t := x.(type) {
	case *ast.BadExpr:
	case *ast.Ident:
	case *ast.SelectorExpr:
		_, isIdent := t.X.(*ast.Ident)
		return isIdent
	default:
		return false // all other nodes are not type names
	}
	return true
}

// If x is of the form *T, deref returns T, otherwise it returns x.
func deref(x ast.Expr) ast.Expr {
	if p, isPtr := x.(*ast.StarExpr); isPtr {
		x = p.X
	}
	return x
}

// If x is of the form (T), unparen returns unparen(T), otherwise it returns x.
func unparen(x ast.Expr) ast.Expr {
	if p, isParen := x.(*ast.ParenExpr); isParen {
		x = unparen(p.X)
	}
	return x
}

// checkExprOrType checks that x is an expression or a type
// (and not a raw type such as [...]T).
//
func (p *parser) checkExprOrType(x ast.Expr) ast.Expr {
	switch t := unparen(x).(type) {
	case *ast.ParenExpr:
		panic("unreachable")
	case *ast.ArrayType:
		if len, isEllipsis := t.Len.(*ast.Ellipsis); isEllipsis {
			p.error(len.Pos(), "expected array length, found '...'")
			x = &ast.BadExpr{From: x.Pos(), To: p.safePos(x.End())}
		}
	}

	// all other nodes are expressions or types
	return x
}

// If lhs is set and the result is an identifier, it is not resolved.
func (p *parser) parsePrimaryExpr(lhs bool) (x ast.Expr) {
	if p.trace {
		defer un(trace(p, "PrimaryExpr"))
	}

	x = p.parseOperand(lhs)
	for {
		switch p.tok {
		case token.PERIOD:
			p.next()
			if lhs {
				p.resolve(x)
			}
			switch p.tok {
			case token.IDENT:
				x = p.parseSelector(p.checkExprOrType(x))
			case token.LPAREN:
				x = p.parseTypeAssertion(p.checkExpr(x))
			default:
				pos := p.pos
				p.errorExpected(pos, "selector or type assertion")
				p.next() // make progress
				sel := &ast.Ident{NamePos: pos, Name: "_"}
				x = &ast.SelectorExpr{X: x, Sel: sel}
			}
		case token.LBRACK:
			if lhs {
				p.resolve(x)
			}
			x = p.parseIndexOrSlice(p.checkExpr(x))
		case token.LPAREN:
			if lhs {
				p.resolve(x)
			}
			x = p.parseCallOrConversion(p.checkExprOrType(x))
		case token.LSS:
			t := unparen(x)
			switch v := t.(type) {
			case *ast.Ident: //, *ast.SelectorExpr:
				if p.exprLev < 0 {
					return
				}

				if v.Obj != nil && v.Obj.Kind != ast.Bad && v.Obj.Kind != ast.Typ && v.Obj.Kind != ast.Fun {
					return
				}

				if lhs {
					p.resolve(x)
				}
				x = p.parseCallOrConversion2(p.checkExprOrType(x))
			default:
				return
			}
		case token.LBRACE:
			// operand may have returned a parenthesized complit
			// type; accept it but complain if we have a complit
			t := unparen(x)
			// determine if '{' belongs to a composite literal or a block statement
			switch t.(type) {
			case *ast.BadExpr, *ast.Ident, *ast.SelectorExpr, *ast.CallExpr: // *ast.CallExpr for instantiated types
				if p.exprLev < 0 {
					return
				}
				// x is (possibly a) composite literal type
			case *ast.ArrayType, *ast.StructType, *ast.MapType:
				// x is a composite literal type
			default:
				return
			}
			if t != x {
				p.error(t.Pos(), "cannot parenthesize type in composite literal")
				// already progressed, no need to advance
			}
			x = p.parseLiteralValue(x)
		default:
			return
		}
		lhs = false // no need to try to resolve again
	}
}

// If lhs is set and the result is an identifier, it is not resolved.
func (p *parser) parseUnaryExpr(lhs bool) ast.Expr {
	if p.trace {
		defer un(trace(p, "UnaryExpr"))
	}

	switch p.tok {
	case token.ADD, token.SUB, token.NOT, token.XOR, token.AND:
		pos, op := p.pos, p.tok
		p.next()
		x := p.parseUnaryExpr(false)
		return &ast.UnaryExpr{OpPos: pos, Op: op, X: p.checkExpr(x)}

	case token.ARROW:
		// channel type or receive expression
		arrow := p.pos
		p.next()

		// If the next token is token.CHAN we still don't know if it
		// is a channel type or a receive operation - we only know
		// once we have found the end of the unary expression. There
		// are two cases:
		//
		//   <- type  => (<-type) must be channel type
		//   <- expr  => <-(expr) is a receive from an expression
		//
		// In the first case, the arrow must be re-associated with
		// the channel type parsed already:
		//
		//   <- (chan type)    =>  (<-chan type)
		//   <- (chan<- type)  =>  (<-chan (<-type))

		x := p.parseUnaryExpr(false)

		// determine which case we have
		if typ, ok := x.(*ast.ChanType); ok {
			// (<-type)

			// re-associate position info and <-
			dir := ast.SEND
			for ok && dir == ast.SEND {
				if typ.Dir == ast.RECV {
					// error: (<-type) is (<-(<-chan T))
					p.errorExpected(typ.Arrow, "'chan'")
				}
				arrow, typ.Begin, typ.Arrow = typ.Arrow, arrow, arrow
				dir, typ.Dir = typ.Dir, ast.RECV
				typ, ok = typ.Value.(*ast.ChanType)
			}
			if dir == ast.SEND {
				p.errorExpected(arrow, "channel type")
			}

			return x
		}

		// <-(expr)
		return &ast.UnaryExpr{OpPos: arrow, Op: token.ARROW, X: p.checkExpr(x)}

	case token.MUL:
		// pointer type or unary "*" expression
		pos := p.pos
		p.next()
		x := p.parseUnaryExpr(false)
		return &ast.StarExpr{Star: pos, X: p.checkExprOrType(x)}
	}

	return p.parsePrimaryExpr(lhs)
}

func (p *parser) tokPrec() (token.Token, int) {
	tok := p.tok
	if p.inRhs && tok == token.ASSIGN {
		tok = token.EQL
	}
	return tok, tok.Precedence()
}

// If lhs is set and the result is an identifier, it is not resolved.
func (p *parser) parseBinaryExpr(lhs bool, prec1 int, depth bool) ast.Expr {
	if p.trace {
		defer un(trace(p, "BinaryExpr"))
	}

	x := p.parseUnaryExpr(lhs)
	if !depth {
		return x
	}

	for {
		op, oprec := p.tokPrec()
		if oprec < prec1 {
			return x
		}
		pos := p.expect(op)
		if lhs {
			p.resolve(x)
			lhs = false
		}
		y := p.parseBinaryExpr(false, oprec+1, true)
		x = &ast.BinaryExpr{X: p.checkExpr(x), OpPos: pos, Op: op, Y: p.checkExpr(y)}
	}
}

// If lhs is set and the result is an identifier, it is not resolved.
// The result may be a type or even a raw type ([...]int). Callers must
// check the result (using checkExpr or checkExprOrType), depending on
// context.
func (p *parser) parseExpr(lhs bool) ast.Expr {
	if p.trace {
		defer un(trace(p, "Expression"))
	}

	return p.parseBinaryExpr(lhs, token.LowestPrec+1, true)
}

func (p *parser) parseExpr2(lhs bool) ast.Expr {
	if p.trace {
		defer un(trace(p, "Expression2"))
	}

	return p.parseBinaryExpr(lhs, token.LowestPrec+1, false)
}

func (p *parser) parseRhs() ast.Expr {
	old := p.inRhs
	p.inRhs = true
	x := p.checkExpr(p.parseExpr(false))
	p.inRhs = old
	return x
}

func (p *parser) parseRhsOrType() ast.Expr {
	old := p.inRhs
	p.inRhs = true
	x := p.checkExprOrType(p.parseExpr(false))
	p.inRhs = old
	return x
}
func (p *parser) parseRhsOrType2() ast.Expr {
	old := p.inRhs
	p.inRhs = true
	x := p.checkExprOrType(p.parseExpr2(false))
	p.inRhs = old
	return x
}

// ----------------------------------------------------------------------------
// Statements

// Parsing modes for parseSimpleStmt.
const (
	basic = iota
	labelOk
	rangeOk
)

// parseSimpleStmt returns true as 2nd result if it parsed the assignment
// of a range clause (with mode == rangeOk). The returned statement is an
// assignment with a right-hand side that is a single unary expression of
// the form "range x". No guarantees are given for the left-hand side.
func (p *parser) parseSimpleStmt(mode int) (ast.Stmt, bool) {
	if p.trace {
		defer un(trace(p, "SimpleStmt"))
	}

	x := p.parseLhsList()

	switch p.tok {
	case
		token.DEFINE, token.ASSIGN, token.ADD_ASSIGN,
		token.SUB_ASSIGN, token.MUL_ASSIGN, token.QUO_ASSIGN,
		token.REM_ASSIGN, token.AND_ASSIGN, token.OR_ASSIGN,
		token.XOR_ASSIGN, token.SHL_ASSIGN, token.SHR_ASSIGN, token.AND_NOT_ASSIGN:
		// assignment statement, possibly part of a range clause
		pos, tok := p.pos, p.tok
		p.next()
		var y []ast.Expr
		isRange := false
		if mode == rangeOk && p.tok == token.RANGE && (tok == token.DEFINE || tok == token.ASSIGN) {
			pos := p.pos
			p.next()
			y = []ast.Expr{&ast.UnaryExpr{OpPos: pos, Op: token.RANGE, X: p.parseRhs()}}
			isRange = true
		} else {
			y = p.parseRhsList()
		}
		as := &ast.AssignStmt{Lhs: x, TokPos: pos, Tok: tok, Rhs: y}
		if tok == token.DEFINE {
			p.shortVarDecl(as, x)
		}
		return as, isRange
	}

	if len(x) > 1 {
		p.errorExpected(x[0].Pos(), "1 expression")
		// continue with first expression
	}

	switch p.tok {
	case token.COLON:
		// labeled statement
		colon := p.pos
		p.next()
		if label, isIdent := x[0].(*ast.Ident); mode == labelOk && isIdent {
			// Go spec: The scope of a label is the body of the function
			// in which it is declared and excludes the body of any nested
			// function.
			stmt := &ast.LabeledStmt{Label: label, Colon: colon, Stmt: p.parseStmt()}
			p.declare(stmt, nil, p.labelScope, ast.Lbl, label)
			return stmt, false
		}
		// The label declaration typically starts at x[0].Pos(), but the label
		// declaration may be erroneous due to a token after that position (and
		// before the ':'). If SpuriousErrors is not set, the (only) error
		// reported for the line is the illegal label error instead of the token
		// before the ':' that caused the problem. Thus, use the (latest) colon
		// position for error reporting.
		p.error(colon, "illegal label declaration")
		return &ast.BadStmt{From: x[0].Pos(), To: colon + 1}, false

	case token.ARROW:
		// send statement
		arrow := p.pos
		p.next()
		y := p.parseRhs()
		return &ast.SendStmt{Chan: x[0], Arrow: arrow, Value: y}, false

	case token.INC, token.DEC:
		// increment or decrement
		s := &ast.IncDecStmt{X: x[0], TokPos: p.pos, Tok: p.tok}
		p.next()
		return s, false
	}

	// expression
	return &ast.ExprStmt{X: x[0]}, false
}

func (p *parser) parseCallExpr(callType string) *ast.CallExpr {
	x := p.parseRhsOrType() // could be a conversion: (some type)(x)
	if call, isCall := x.(*ast.CallExpr); isCall {
		return call
	}
	if _, isBad := x.(*ast.BadExpr); !isBad {
		// only report error if it's a new one
		p.error(p.safePos(x.End()), fmt.Sprintf("function must be invoked in %s statement", callType))
	}
	return nil
}

func (p *parser) parseGoStmt() ast.Stmt {
	if p.trace {
		defer un(trace(p, "GoStmt"))
	}

	pos := p.expect(token.GO)
	call := p.parseCallExpr("go")
	p.expectSemi()
	if call == nil {
		return &ast.BadStmt{From: pos, To: pos + 2} // len("go")
	}

	return &ast.GoStmt{Go: pos, Call: call}
}

func (p *parser) parseDeferStmt() ast.Stmt {
	if p.trace {
		defer un(trace(p, "DeferStmt"))
	}

	pos := p.expect(token.DEFER)
	call := p.parseCallExpr("defer")
	p.expectSemi()
	if call == nil {
		return &ast.BadStmt{From: pos, To: pos + 5} // len("defer")
	}

	return &ast.DeferStmt{Defer: pos, Call: call}
}

func (p *parser) parseReturnStmt() *ast.ReturnStmt {
	if p.trace {
		defer un(trace(p, "ReturnStmt"))
	}

	pos := p.pos
	p.expect(token.RETURN)
	var x []ast.Expr
	if p.tok != token.SEMICOLON && p.tok != token.RBRACE {
		x = p.parseRhsList()
	}
	p.expectSemi()

	return &ast.ReturnStmt{Return: pos, Results: x}
}

func (p *parser) parseBranchStmt(tok token.Token) *ast.BranchStmt {
	if p.trace {
		defer un(trace(p, "BranchStmt"))
	}

	pos := p.expect(tok)
	var label *ast.Ident
	if tok != token.FALLTHROUGH && p.tok == token.IDENT {
		label = p.parseIdent()
		// add to list of unresolved targets
		n := len(p.targetStack) - 1
		p.targetStack[n] = append(p.targetStack[n], label)
	}
	p.expectSemi()

	return &ast.BranchStmt{TokPos: pos, Tok: tok, Label: label}
}

func (p *parser) makeExpr(s ast.Stmt, want string) ast.Expr {
	if s == nil {
		return nil
	}
	if es, isExpr := s.(*ast.ExprStmt); isExpr {
		return p.checkExpr(es.X)
	}
	found := "simple statement"
	if _, isAss := s.(*ast.AssignStmt); isAss {
		found = "assignment"
	}
	p.error(s.Pos(), fmt.Sprintf("expected %s, found %s (missing parentheses around composite literal?)", want, found))
	return &ast.BadExpr{From: s.Pos(), To: p.safePos(s.End())}
}

// parseIfHeader is an adjusted version of parser.header
// in cmd/compile/internal/syntax/parser.go, which has
// been tuned for better error handling.
func (p *parser) parseIfHeader() (init ast.Stmt, cond ast.Expr) {
	if p.tok == token.LBRACE {
		p.error(p.pos, "missing condition in if statement")
		cond = &ast.BadExpr{From: p.pos, To: p.pos}
		return
	}
	// p.tok != token.LBRACE

	prevLev := p.exprLev
	p.exprLev = -1

	if p.tok != token.SEMICOLON {
		// accept potential variable declaration but complain
		if p.tok == token.VAR {
			p.next()
			p.error(p.pos, fmt.Sprintf("var declaration not allowed in 'IF' initializer"))
		}
		init, _ = p.parseSimpleStmt(basic)
	}

	var condStmt ast.Stmt
	var semi struct {
		pos token.Pos
		lit string // ";" or "\n"; valid if pos.IsValid()
	}
	if p.tok != token.LBRACE {
		if p.tok == token.SEMICOLON {
			semi.pos = p.pos
			semi.lit = p.lit
			p.next()
		} else {
			p.expect(token.SEMICOLON)
		}
		if p.tok != token.LBRACE {
			condStmt, _ = p.parseSimpleStmt(basic)
		}
	} else {
		condStmt = init
		init = nil
	}

	if condStmt != nil {
		cond = p.makeExpr(condStmt, "boolean expression")
	} else if semi.pos.IsValid() {
		if semi.lit == "\n" {
			p.error(semi.pos, "unexpected newline, expecting { after if clause")
		} else {
			p.error(semi.pos, "missing condition in if statement")
		}
	}

	// make sure we have a valid AST
	if cond == nil {
		cond = &ast.BadExpr{From: p.pos, To: p.pos}
	}

	p.exprLev = prevLev
	return
}

func (p *parser) parseIfStmt() *ast.IfStmt {
	if p.trace {
		defer un(trace(p, "IfStmt"))
	}

	pos := p.expect(token.IF)
	p.openScope()
	defer p.closeScope()

	init, cond := p.parseIfHeader()
	body := p.parseBlockStmt()

	var else_ ast.Stmt
	if p.tok == token.ELSE {
		p.next()
		switch p.tok {
		case token.IF:
			else_ = p.parseIfStmt()
		case token.LBRACE:
			else_ = p.parseBlockStmt()
			p.expectSemi()
		default:
			p.errorExpected(p.pos, "if statement or block")
			else_ = &ast.BadStmt{From: p.pos, To: p.pos}
		}
	} else {
		p.expectSemi()
	}

	return &ast.IfStmt{If: pos, Init: init, Cond: cond, Body: body, Else: else_}
}

func (p *parser) parseTypeList() (list []ast.Expr) {
	if p.trace {
		defer un(trace(p, "TypeList"))
	}

	list = append(list, p.parseType(true))
	for p.tok == token.COMMA {
		p.next()
		list = append(list, p.parseType(true))
	}

	return
}

func (p *parser) parseCaseClause(typeSwitch bool) *ast.CaseClause {
	if p.trace {
		defer un(trace(p, "CaseClause"))
	}

	pos := p.pos
	var list []ast.Expr
	if p.tok == token.CASE {
		p.next()
		if typeSwitch {
			list = p.parseTypeList()
		} else {
			list = p.parseRhsList()
		}
	} else {
		p.expect(token.DEFAULT)
	}

	colon := p.expect(token.COLON)
	p.openScope()
	body := p.parseStmtList()
	p.closeScope()

	return &ast.CaseClause{Case: pos, List: list, Colon: colon, Body: body}
}

func isTypeSwitchAssert(x ast.Expr) bool {
	a, ok := x.(*ast.TypeAssertExpr)
	return ok && a.Type == nil
}

func (p *parser) isTypeSwitchGuard(s ast.Stmt) bool {
	switch t := s.(type) {
	case *ast.ExprStmt:
		// x.(type)
		return isTypeSwitchAssert(t.X)
	case *ast.AssignStmt:
		// v := x.(type)
		if len(t.Lhs) == 1 && len(t.Rhs) == 1 && isTypeSwitchAssert(t.Rhs[0]) {
			switch t.Tok {
			case token.ASSIGN:
				// permit v = x.(type) but complain
				p.error(t.TokPos, "expected ':=', found '='")
				fallthrough
			case token.DEFINE:
				return true
			}
		}
	}
	return false
}

func (p *parser) parseSwitchStmt() ast.Stmt {
	if p.trace {
		defer un(trace(p, "SwitchStmt"))
	}

	pos := p.expect(token.SWITCH)
	p.openScope()
	defer p.closeScope()

	var s1, s2 ast.Stmt
	if p.tok != token.LBRACE {
		prevLev := p.exprLev
		p.exprLev = -1
		if p.tok != token.SEMICOLON {
			s2, _ = p.parseSimpleStmt(basic)
		}
		if p.tok == token.SEMICOLON {
			p.next()
			s1 = s2
			s2 = nil
			if p.tok != token.LBRACE {
				// A TypeSwitchGuard may declare a variable in addition
				// to the variable declared in the initial SimpleStmt.
				// Introduce extra scope to avoid redeclaration errors:
				//
				//	switch t := 0; t := x.(T) { ... }
				//
				// (this code is not valid Go because the first t
				// cannot be accessed and thus is never used, the extra
				// scope is needed for the correct error message).
				//
				// If we don't have a type switch, s2 must be an expression.
				// Having the extra nested but empty scope won't affect it.
				p.openScope()
				defer p.closeScope()
				s2, _ = p.parseSimpleStmt(basic)
			}
		}
		p.exprLev = prevLev
	}

	typeSwitch := p.isTypeSwitchGuard(s2)
	lbrace := p.expect(token.LBRACE)
	var list []ast.Stmt
	for p.tok == token.CASE || p.tok == token.DEFAULT {
		list = append(list, p.parseCaseClause(typeSwitch))
	}
	rbrace := p.expect(token.RBRACE)
	p.expectSemi()
	body := &ast.BlockStmt{Lbrace: lbrace, List: list, Rbrace: rbrace}

	if typeSwitch {
		return &ast.TypeSwitchStmt{Switch: pos, Init: s1, Assign: s2, Body: body}
	}

	return &ast.SwitchStmt{Switch: pos, Init: s1, Tag: p.makeExpr(s2, "switch expression"), Body: body}
}

func (p *parser) parseCommClause() *ast.CommClause {
	if p.trace {
		defer un(trace(p, "CommClause"))
	}

	p.openScope()
	pos := p.pos
	var comm ast.Stmt
	if p.tok == token.CASE {
		p.next()
		lhs := p.parseLhsList()
		if p.tok == token.ARROW {
			// SendStmt
			if len(lhs) > 1 {
				p.errorExpected(lhs[0].Pos(), "1 expression")
				// continue with first expression
			}
			arrow := p.pos
			p.next()
			rhs := p.parseRhs()
			comm = &ast.SendStmt{Chan: lhs[0], Arrow: arrow, Value: rhs}
		} else {
			// RecvStmt
			if tok := p.tok; tok == token.ASSIGN || tok == token.DEFINE {
				// RecvStmt with assignment
				if len(lhs) > 2 {
					p.errorExpected(lhs[0].Pos(), "1 or 2 expressions")
					// continue with first two expressions
					lhs = lhs[0:2]
				}
				pos := p.pos
				p.next()
				rhs := p.parseRhs()
				as := &ast.AssignStmt{Lhs: lhs, TokPos: pos, Tok: tok, Rhs: []ast.Expr{rhs}}
				if tok == token.DEFINE {
					p.shortVarDecl(as, lhs)
				}
				comm = as
			} else {
				// lhs must be single receive operation
				if len(lhs) > 1 {
					p.errorExpected(lhs[0].Pos(), "1 expression")
					// continue with first expression
				}
				comm = &ast.ExprStmt{X: lhs[0]}
			}
		}
	} else {
		p.expect(token.DEFAULT)
	}

	colon := p.expect(token.COLON)
	body := p.parseStmtList()
	p.closeScope()

	return &ast.CommClause{Case: pos, Comm: comm, Colon: colon, Body: body}
}

func (p *parser) parseSelectStmt() *ast.SelectStmt {
	if p.trace {
		defer un(trace(p, "SelectStmt"))
	}

	pos := p.expect(token.SELECT)
	lbrace := p.expect(token.LBRACE)
	var list []ast.Stmt
	for p.tok == token.CASE || p.tok == token.DEFAULT {
		list = append(list, p.parseCommClause())
	}
	rbrace := p.expect(token.RBRACE)
	p.expectSemi()
	body := &ast.BlockStmt{Lbrace: lbrace, List: list, Rbrace: rbrace}

	return &ast.SelectStmt{Select: pos, Body: body}
}

func (p *parser) parseForStmt() ast.Stmt {
	if p.trace {
		defer un(trace(p, "ForStmt"))
	}

	pos := p.expect(token.FOR)
	p.openScope()
	defer p.closeScope()

	var s1, s2, s3 ast.Stmt
	var isRange bool
	if p.tok != token.LBRACE {
		prevLev := p.exprLev
		p.exprLev = -1
		if p.tok != token.SEMICOLON {
			if p.tok == token.RANGE {
				// "for range x" (nil lhs in assignment)
				pos := p.pos
				p.next()
				y := []ast.Expr{&ast.UnaryExpr{OpPos: pos, Op: token.RANGE, X: p.parseRhs()}}
				s2 = &ast.AssignStmt{Rhs: y}
				isRange = true
			} else {
				s2, isRange = p.parseSimpleStmt(rangeOk)
			}
		}
		if !isRange && p.tok == token.SEMICOLON {
			p.next()
			s1 = s2
			s2 = nil
			if p.tok != token.SEMICOLON {
				s2, _ = p.parseSimpleStmt(basic)
			}
			p.expectSemi()
			if p.tok != token.LBRACE {
				s3, _ = p.parseSimpleStmt(basic)
			}
		}
		p.exprLev = prevLev
	}

	body := p.parseBlockStmt()
	p.expectSemi()

	if isRange {
		as := s2.(*ast.AssignStmt)
		// check lhs
		var key, value ast.Expr
		switch len(as.Lhs) {
		case 0:
			// nothing to do
		case 1:
			key = as.Lhs[0]
		case 2:
			key, value = as.Lhs[0], as.Lhs[1]
		default:
			p.errorExpected(as.Lhs[len(as.Lhs)-1].Pos(), "at most 2 expressions")
			return &ast.BadStmt{From: pos, To: p.safePos(body.End())}
		}
		// parseSimpleStmt returned a right-hand side that
		// is a single unary expression of the form "range x"
		x := as.Rhs[0].(*ast.UnaryExpr).X
		return &ast.RangeStmt{
			For:    pos,
			Key:    key,
			Value:  value,
			TokPos: as.TokPos,
			Tok:    as.Tok,
			X:      x,
			Body:   body,
		}
	}

	// regular for statement
	return &ast.ForStmt{
		For:  pos,
		Init: s1,
		Cond: p.makeExpr(s2, "boolean or range expression"),
		Post: s3,
		Body: body,
	}
}

func (p *parser) parseStmt() (s ast.Stmt) {
	if p.trace {
		defer un(trace(p, "Statement"))
	}

	switch p.tok {
	case token.CONST, token.TYPE, token.VAR:
		s = &ast.DeclStmt{Decl: p.parseDecl(stmtStart)}
	case
		// tokens that may start an expression
		token.IDENT, token.INT, token.FLOAT, token.IMAG, token.CHAR, token.STRING, token.FUNC, token.LPAREN, token.LSS, // operands
		token.LBRACK, token.STRUCT, token.MAP, token.CHAN, token.INTERFACE, // composite types
		token.ADD, token.SUB, token.MUL, token.AND, token.XOR, token.ARROW, token.NOT: // unary operators
		s, _ = p.parseSimpleStmt(labelOk)
		// because of the required look-ahead, labeled statements are
		// parsed by parseSimpleStmt - don't expect a semicolon after
		// them
		if _, isLabeledStmt := s.(*ast.LabeledStmt); !isLabeledStmt {
			p.expectSemi()
		}
	case token.GO:
		s = p.parseGoStmt()
	case token.DEFER:
		s = p.parseDeferStmt()
	case token.RETURN:
		s = p.parseReturnStmt()
	case token.BREAK, token.CONTINUE, token.GOTO, token.FALLTHROUGH:
		s = p.parseBranchStmt(p.tok)
	case token.LBRACE:
		s = p.parseBlockStmt()
		p.expectSemi()
	case token.IF:
		s = p.parseIfStmt()
	case token.SWITCH:
		s = p.parseSwitchStmt()
	case token.SELECT:
		s = p.parseSelectStmt()
	case token.FOR:
		s = p.parseForStmt()
	case token.SEMICOLON:
		// Is it ever possible to have an implicit semicolon
		// producing an empty statement in a valid program?
		// (handle correctly anyway)
		s = &ast.EmptyStmt{Semicolon: p.pos, Implicit: p.lit == "\n"}
		p.next()
	case token.RBRACE:
		// a semicolon may be omitted before a closing "}"
		s = &ast.EmptyStmt{Semicolon: p.pos, Implicit: true}
	default:
		// no statement found
		pos := p.pos
		p.errorExpected(pos, "statement")
		p.advance(stmtStart)
		s = &ast.BadStmt{From: pos, To: p.pos}
	}

	return
}

// ----------------------------------------------------------------------------
// Declarations

type parseSpecFunction func(doc *ast.CommentGroup, pos token.Pos, keyword token.Token, iota int) ast.Spec

func isValidImport(lit string) bool {
	const illegalChars = `!"#$%&'()*,:;<=>?[\]^{|}` + "`\uFFFD"
	s, _ := strconv.Unquote(lit) // go/scanner returns a legal string literal
	for _, r := range s {
		if !unicode.IsGraphic(r) || unicode.IsSpace(r) || strings.ContainsRune(illegalChars, r) {
			return false
		}
	}
	return s != ""
}

func (p *parser) parseImportSpec(doc *ast.CommentGroup, _ token.Pos, _ token.Token, _ int) ast.Spec {
	if p.trace {
		defer un(trace(p, "ImportSpec"))
	}

	var ident *ast.Ident
	switch p.tok {
	case token.PERIOD:
		ident = &ast.Ident{NamePos: p.pos, Name: "."}
		p.next()
	case token.IDENT:
		ident = p.parseIdent()
	}

	pos := p.pos
	var path string
	if p.tok == token.STRING {
		path = p.lit
		if !isValidImport(path) {
			p.error(pos, "invalid import path: "+path)
		}
		p.next()
	} else {
		p.expect(token.STRING) // use expect() error handling
	}
	p.expectSemi() // call before accessing p.linecomment

	// collect imports
	spec := &ast.ImportSpec{
		Doc:     doc,
		Name:    ident,
		Path:    &ast.BasicLit{ValuePos: pos, Kind: token.STRING, Value: path},
		Comment: p.lineComment,
	}
	p.imports = append(p.imports, spec)

	return spec
}

func (p *parser) parseValueSpec(doc *ast.CommentGroup, _ token.Pos, keyword token.Token, iota int) ast.Spec {
	if p.trace {
		defer un(trace(p, keyword.String()+"Spec"))
	}

	pos := p.pos
	idents := p.parseIdentList()
	typ := p.tryType(true)
	var values []ast.Expr
	// always permit optional initialization for more tolerant parsing
	if p.tok == token.ASSIGN {
		p.next()
		values = p.parseRhsList()
	}
	p.expectSemi() // call before accessing p.linecomment

	switch keyword {
	case token.VAR:
		if typ == nil && values == nil {
			p.error(pos, "missing variable type or initialization")
		}
	case token.CONST:
		if values == nil && (iota == 0 || typ != nil) {
			p.error(pos, "missing constant value")
		}
	}

	// Go spec: The scope of a constant or variable identifier declared inside
	// a function begins at the end of the ConstSpec or VarSpec and ends at
	// the end of the innermost containing block.
	// (Global identifiers are resolved in a separate phase after parsing.)
	spec := &ast.ValueSpec{
		Doc:     doc,
		Names:   idents,
		Type:    typ,
		Values:  values,
		Comment: p.lineComment,
	}
	kind := ast.Con
	if keyword == token.VAR {
		kind = ast.Var
	}
	p.declare(spec, iota, p.topScope, kind, idents...)

	return spec
}

func (p *parser) parseTypeSpec(doc *ast.CommentGroup, _ token.Pos, _ token.Token, _ int) ast.Spec {
	if p.trace {
		defer un(trace(p, "TypeSpec"))
	}

	ident := p.parseIdent()

	// Go spec: The scope of a type identifier declared inside a function begins
	// at the identifier in the TypeSpec and ends at the end of the innermost
	// containing block.
	// (Global identifiers are resolved in a separate phase after parsing.)
	spec := &ast.TypeSpec{Doc: doc, Name: ident}
	p.declare(spec, nil, p.topScope, ast.Typ, ident)

	if p.tok == token.LPAREN || p.tok == token.LSS {
		lParenTok := p.tok == token.LPAREN
		lparen := p.pos
		p.next()
		if p.tok == token.TYPE {
			// parameterized type
			p.openScope()
			tparams := p.parseTypeParams(p.topScope)
			tparams.Opening = lparen

			if lParenTok {
				tparams.Closing = p.expect(token.RPAREN)
			} else {
				tparams.Closing = p.expect(token.GTR)
			}

			spec.TParams = tparams
			if p.tok == token.ASSIGN {
				// type alias
				spec.Assign = p.pos
				p.next()
			}
			spec.Type = p.parseType(true)
			p.closeScope()
		} else {
			// parenthesized type
			typ := p.parseType(true)
			if lParenTok {
				rparen := p.expect(token.RPAREN)
				spec.Type = &ast.ParenExpr{Lparen: lparen, X: typ, Rparen: rparen}
			} else {
				rparen := p.expect(token.GTR)
				spec.Type = &ast.ParenExpr{Lparen: lparen, X: typ, Rparen: rparen}
			}
		}

	} else {
		// no type parameters
		if p.tok == token.ASSIGN {
			// type alias
			spec.Assign = p.pos
			p.next()
		}
		spec.Type = p.parseType(true)
	}

	p.expectSemi() // call before accessing p.linecomment
	spec.Comment = p.lineComment

	return spec
}

<<<<<<< HEAD
// Constraint   = [ "*" ] TypeParam TypeOrMethod { "," TypeOrMethod } | ContractName "(" [ TypeList [ "," ] ] ")" .
// TypeParam    = Ident .
// TypeOrMethod = Type | MethodName Signature .
// ContractName = TypeName.
func (p *parser) parseConstraint() *ast.Constraint {
	if p.trace {
		defer un(trace(p, "Constraint"))
	}

	if p.tok == token.LPAREN || p.tok == token.LSS {
		// embedded, possibly parameterized contract
		// (It's never a type but it looks like a possibly instantiated type, so
		// let's parse it as such and have the type-checker complain if need be.)
		return &ast.Constraint{Types: []ast.Expr{p.parseType(true)}}
	}

	var star token.Pos
	if p.tok == token.MUL {
		star = p.pos
		p.next()
	}

	tname := p.parseTypeName(nil)
	if p.tok == token.LPAREN {
		// ContractName "(" [ TypeList [ "," ] ] ")"
		if star.IsValid() {
			p.error(star, "pointer type requires a method")
		}
		return &ast.Constraint{Types: []ast.Expr{p.parseTypeInstance(tname)}}
	} else if p.tok == token.LSS {
		// ContractName "<" [ TypeList [ "," ] ] ">"
		if star.IsValid() {
			p.error(star, "pointer type requires a method")
		}
		return &ast.Constraint{Types: []ast.Expr{p.parseTypeInstance2(tname)}}
	}

	param, isIdent := tname.(*ast.Ident)
	if !isIdent {
		p.errorExpected(tname.Pos(), "type parameter name")
		param = &ast.Ident{NamePos: tname.Pos(), Name: "_"}
	}

	// list of type constraints or methods
	// invariant: len(mnames) == len(types)
	// TODO(gri) We probably can simplify this again and only accept either
	//           a (single) method or a type list. It seems unlikely that
	//           people insist on writing T m1(), m2() .
	var mnames []*ast.Ident
	var types []ast.Expr
	for {
		var mname *ast.Ident
		typ := p.parseType(false)
		if ident, isIdent := typ.(*ast.Ident); isIdent && (p.tok == token.LPAREN || p.tok == token.LSS) {
			// method
			mname = ident
			scope := ast.NewScope(nil) // method scope
			tparams, params := p.parseParameters(scope, methodTParamsOk, "method")
			results := p.parseResult(scope, true)
			typ = &ast.FuncType{Func: token.NoPos, TParams: tparams, Params: params, Results: results}
		} else if star.IsValid() {
			// type with (invalid) starred type parameter
			p.error(star, "pointer type requires a method")
			star = token.NoPos // suppress further errors
		}
		mnames = append(mnames, mname)
		types = append(types, typ)

		if p.tok != token.COMMA {
			break
		}
		p.next()
	}

	// param != nil
	return &ast.Constraint{Star: star, Param: param, MNames: mnames, Types: types}
}

// ContractSpec = ident "(" [ IdentList [ "," ] ] ")" "{" { Constraint ";" } "}" .
func (p *parser) parseContractSpec(doc *ast.CommentGroup, pos token.Pos, keyword token.Token, _ int) ast.Spec {
	if p.trace {
		defer un(trace(p, "ContractSpec"))
	}

	ident := p.parseIdent()

	var tparams []*ast.Ident
	p.expect(token.LPAREN)
	scope := ast.NewScope(nil) // contract scope
	for p.tok != token.RPAREN && p.tok != token.EOF {
		tparams = append(tparams, p.parseIdent())
		if !p.atComma("contract parameter list", token.RPAREN) {
			break
		}
		p.next()
	}
	p.declare(nil, nil, scope, ast.Typ, tparams...) // this should be something other that ast.Typ but we don't care (never used)
	p.expect(token.RPAREN)

	var constraints []*ast.Constraint
	lbrace := p.expect(token.LBRACE)
	for p.tok != token.RBRACE && p.tok != token.EOF {
		constraints = append(constraints, p.parseConstraint())
		p.expectSemi()
	}
	rbrace := p.expect(token.RBRACE)

	spec := &ast.ContractSpec{Doc: doc, Name: ident, TParams: tparams, Lbrace: lbrace, Constraints: constraints, Rbrace: rbrace}
	if keyword == token.ILLEGAL {
		// parseContract was called from parseSimpleStmt; it is invalid and
		// a semicolon will be expected externally => don't parse semicolon
		// and ignore the comment.
		return spec
	}
	p.declare(spec, nil, p.topScope, ast.Typ, ident) // TODO(gri) should really be something other that ast.Typ
	p.expectSemi()                                   // call before accessing p.linecomment
	spec.Comment = p.lineComment

	return spec
}

=======
>>>>>>> 9fe9a324
func (p *parser) parseGenDecl(keyword token.Token, f parseSpecFunction) *ast.GenDecl {
	if p.trace {
		defer un(trace(p, "GenDecl("+keyword.String()+")"))
	}

	doc := p.leadComment
	pos := p.expect(keyword)
	var lparen, rparen token.Pos
	var list []ast.Spec
	if p.tok == token.LPAREN {
		lparen = p.pos
		p.next()
		for iota := 0; p.tok != token.RPAREN && p.tok != token.EOF; iota++ {
			list = append(list, f(p.leadComment, pos, keyword, iota))
		}
		rparen = p.expect(token.RPAREN)
		p.expectSemi()
	} else {
		list = append(list, f(nil, pos, keyword, 0))
	}

	return &ast.GenDecl{
		Doc:    doc,
		TokPos: pos,
		Tok:    keyword,
		Lparen: lparen,
		Specs:  list,
		Rparen: rparen,
	}
}

func (p *parser) parseFuncDecl() *ast.FuncDecl {
	if p.trace {
		defer un(trace(p, "FunctionDecl"))
	}

	doc := p.leadComment
	pos := p.expect(token.FUNC)
	scope := ast.NewScope(p.topScope) // function scope

	tparamsOk := true
	var recv *ast.FieldList
	if p.tok == token.LPAREN || p.tok == token.LSS {
		_, recv = p.parseParameters(scope, false, "receiver")
		tparamsOk = methodTParamsOk
	}

	ident := p.parseIdent()

	tparams, params := p.parseParameters(scope, tparamsOk, "method") // context string only used in methods
	results := p.parseResult(scope, true)

	var body *ast.BlockStmt
	if p.tok == token.LBRACE {
		body = p.parseBody(scope)
		p.expectSemi()
	} else if p.tok == token.SEMICOLON {
		p.next()
		if p.tok == token.LBRACE {
			// opening { of function declaration on next line
			p.error(p.pos, "unexpected semicolon or newline before {")
			body = p.parseBody(scope)
			p.expectSemi()
		}
	} else {
		p.expectSemi()
	}

	decl := &ast.FuncDecl{
		Doc:  doc,
		Recv: recv,
		Name: ident,
		Type: &ast.FuncType{
			Func:    pos,
			TParams: tparams,
			Params:  params,
			Results: results,
		},
		Body: body,
	}
	if recv == nil {
		// Go spec: The scope of an identifier denoting a constant, type,
		// variable, or function (but not method) declared at top level
		// (outside any function) is the package block.
		//
		// init() functions cannot be referred to and there may
		// be more than one - don't put them in the pkgScope
		if ident.Name != "init" {
			p.declare(decl, nil, p.pkgScope, ast.Fun, ident)
		}
	}

	return decl
}

func (p *parser) parseDecl(sync map[token.Token]bool) ast.Decl {
	if p.trace {
		defer un(trace(p, "Declaration"))
	}

	var f parseSpecFunction
	switch p.tok {
	case token.CONST, token.VAR:
		f = p.parseValueSpec

	case token.TYPE:
		f = p.parseTypeSpec

	case token.FUNC:
		return p.parseFuncDecl()

	default:
		pos := p.pos
		p.errorExpected(pos, "declaration")
		p.advance(sync)
		return &ast.BadDecl{From: pos, To: p.pos}
	}

	return p.parseGenDecl(p.tok, f)
}

// ----------------------------------------------------------------------------
// Source files

func (p *parser) parseFile() *ast.File {
	if p.trace {
		defer un(trace(p, "File"))
	}

	// Don't bother parsing the rest if we had errors scanning the first token.
	// Likely not a Go source file at all.
	if p.errors.Len() != 0 {
		return nil
	}

	// package clause
	doc := p.leadComment
	pos := p.expect(token.PACKAGE)
	// Go spec: The package clause is not a declaration;
	// the package name does not appear in any scope.
	ident := p.parseIdent()
	if ident.Name == "_" && p.mode&DeclarationErrors != 0 {
		p.error(p.pos, "invalid package name _")
	}
	p.expectSemi()

	// Don't bother parsing the rest if we had errors parsing the package clause.
	// Likely not a Go source file at all.
	if p.errors.Len() != 0 {
		return nil
	}

	p.openScope()
	p.pkgScope = p.topScope
	var decls []ast.Decl
	if p.mode&PackageClauseOnly == 0 {
		// import decls
		for p.tok == token.IMPORT {
			decls = append(decls, p.parseGenDecl(token.IMPORT, p.parseImportSpec))
		}

		if p.mode&ImportsOnly == 0 {
			// rest of package body
			for p.tok != token.EOF {
				decls = append(decls, p.parseDecl(declStart))
			}
		}
	}
	p.closeScope()
	assert(p.topScope == nil, "unbalanced scopes")
	assert(p.labelScope == nil, "unbalanced label scopes")

	// resolve global identifiers within the same file
	i := 0
	for _, ident := range p.unresolved {
		// i <= index for current ident
		assert(ident.Obj == unresolved, "object already resolved")
		ident.Obj = p.pkgScope.Lookup(ident.Name) // also removes unresolved sentinel
		if ident.Obj == nil {
			p.unresolved[i] = ident
			i++
		}
	}

	return &ast.File{
		Doc:        doc,
		Package:    pos,
		Name:       ident,
		Decls:      decls,
		Scope:      p.pkgScope,
		Imports:    p.imports,
		Unresolved: p.unresolved[0:i],
		Comments:   p.comments,
	}
}<|MERGE_RESOLUTION|>--- conflicted
+++ resolved
@@ -2764,130 +2764,6 @@
 	return spec
 }
 
-<<<<<<< HEAD
-// Constraint   = [ "*" ] TypeParam TypeOrMethod { "," TypeOrMethod } | ContractName "(" [ TypeList [ "," ] ] ")" .
-// TypeParam    = Ident .
-// TypeOrMethod = Type | MethodName Signature .
-// ContractName = TypeName.
-func (p *parser) parseConstraint() *ast.Constraint {
-	if p.trace {
-		defer un(trace(p, "Constraint"))
-	}
-
-	if p.tok == token.LPAREN || p.tok == token.LSS {
-		// embedded, possibly parameterized contract
-		// (It's never a type but it looks like a possibly instantiated type, so
-		// let's parse it as such and have the type-checker complain if need be.)
-		return &ast.Constraint{Types: []ast.Expr{p.parseType(true)}}
-	}
-
-	var star token.Pos
-	if p.tok == token.MUL {
-		star = p.pos
-		p.next()
-	}
-
-	tname := p.parseTypeName(nil)
-	if p.tok == token.LPAREN {
-		// ContractName "(" [ TypeList [ "," ] ] ")"
-		if star.IsValid() {
-			p.error(star, "pointer type requires a method")
-		}
-		return &ast.Constraint{Types: []ast.Expr{p.parseTypeInstance(tname)}}
-	} else if p.tok == token.LSS {
-		// ContractName "<" [ TypeList [ "," ] ] ">"
-		if star.IsValid() {
-			p.error(star, "pointer type requires a method")
-		}
-		return &ast.Constraint{Types: []ast.Expr{p.parseTypeInstance2(tname)}}
-	}
-
-	param, isIdent := tname.(*ast.Ident)
-	if !isIdent {
-		p.errorExpected(tname.Pos(), "type parameter name")
-		param = &ast.Ident{NamePos: tname.Pos(), Name: "_"}
-	}
-
-	// list of type constraints or methods
-	// invariant: len(mnames) == len(types)
-	// TODO(gri) We probably can simplify this again and only accept either
-	//           a (single) method or a type list. It seems unlikely that
-	//           people insist on writing T m1(), m2() .
-	var mnames []*ast.Ident
-	var types []ast.Expr
-	for {
-		var mname *ast.Ident
-		typ := p.parseType(false)
-		if ident, isIdent := typ.(*ast.Ident); isIdent && (p.tok == token.LPAREN || p.tok == token.LSS) {
-			// method
-			mname = ident
-			scope := ast.NewScope(nil) // method scope
-			tparams, params := p.parseParameters(scope, methodTParamsOk, "method")
-			results := p.parseResult(scope, true)
-			typ = &ast.FuncType{Func: token.NoPos, TParams: tparams, Params: params, Results: results}
-		} else if star.IsValid() {
-			// type with (invalid) starred type parameter
-			p.error(star, "pointer type requires a method")
-			star = token.NoPos // suppress further errors
-		}
-		mnames = append(mnames, mname)
-		types = append(types, typ)
-
-		if p.tok != token.COMMA {
-			break
-		}
-		p.next()
-	}
-
-	// param != nil
-	return &ast.Constraint{Star: star, Param: param, MNames: mnames, Types: types}
-}
-
-// ContractSpec = ident "(" [ IdentList [ "," ] ] ")" "{" { Constraint ";" } "}" .
-func (p *parser) parseContractSpec(doc *ast.CommentGroup, pos token.Pos, keyword token.Token, _ int) ast.Spec {
-	if p.trace {
-		defer un(trace(p, "ContractSpec"))
-	}
-
-	ident := p.parseIdent()
-
-	var tparams []*ast.Ident
-	p.expect(token.LPAREN)
-	scope := ast.NewScope(nil) // contract scope
-	for p.tok != token.RPAREN && p.tok != token.EOF {
-		tparams = append(tparams, p.parseIdent())
-		if !p.atComma("contract parameter list", token.RPAREN) {
-			break
-		}
-		p.next()
-	}
-	p.declare(nil, nil, scope, ast.Typ, tparams...) // this should be something other that ast.Typ but we don't care (never used)
-	p.expect(token.RPAREN)
-
-	var constraints []*ast.Constraint
-	lbrace := p.expect(token.LBRACE)
-	for p.tok != token.RBRACE && p.tok != token.EOF {
-		constraints = append(constraints, p.parseConstraint())
-		p.expectSemi()
-	}
-	rbrace := p.expect(token.RBRACE)
-
-	spec := &ast.ContractSpec{Doc: doc, Name: ident, TParams: tparams, Lbrace: lbrace, Constraints: constraints, Rbrace: rbrace}
-	if keyword == token.ILLEGAL {
-		// parseContract was called from parseSimpleStmt; it is invalid and
-		// a semicolon will be expected externally => don't parse semicolon
-		// and ignore the comment.
-		return spec
-	}
-	p.declare(spec, nil, p.topScope, ast.Typ, ident) // TODO(gri) should really be something other that ast.Typ
-	p.expectSemi()                                   // call before accessing p.linecomment
-	spec.Comment = p.lineComment
-
-	return spec
-}
-
-=======
->>>>>>> 9fe9a324
 func (p *parser) parseGenDecl(keyword token.Token, f parseSpecFunction) *ast.GenDecl {
 	if p.trace {
 		defer un(trace(p, "GenDecl("+keyword.String()+")"))
